# Changelog

All notable changes to this project will be documented in this file.

The format is based on [Keep a Changelog](https://keepachangelog.com/en/1.0.0/),
and this project adheres to [Semantic Versioning](https://semver.org/spec/v2.0.0.html).

## [Unreleased]

- None

<<<<<<< HEAD
## [2.6.3] - 2025-04-07

### Fixed

- Swapped cache provider logic to use deferred promise instead due to improper event listener usage
- Added logic to retry syncing keys if the oidc provider reports issue with public key

### Deprecated
- `redirect_uris` and `post_logout_redirect_uris` for `redirectUris` and `postLogoutRedirectUris`
=======
## [2.6.3] - 2025-02-25

### Fixed

- Fixed silent listener message passing to handle unsanitized input. Now base64 encodes the event data to ensure message is wrapped properly.
>>>>>>> 08d502f0

## [2.6.0] - 2024-12-26

### Added

- Allow customizing error responses by registering an `errorResponseHandler`

## [2.5.5] - 2024-11-25

### Fixed

- [Security] Resolved an issue in the authentication flow to improve input validation. Users are strongly encouraged to update to this version for enhanced security.

## [2.5.0] - 2024-09-16

### Added

- To Scott: for struggling with deploying this in his environment 

## [2.4.4] - 2024-09-03

### Fixed

- When a server is readonly, disabled `eagerRefreshTime` to prevent access token from failing early

## [2.4.3] - 2024-08-29

### Fixed

- Corrected throw to log during catch of failed user provided `decorateUserStatus` function

## [2.4.2] - 2024-08-29

### Fixed

- Ensured `kccUserData` was decorated with `userStatus` before calling user defined `decorateUserStatus` function

## [2.4.0] - 2024-08-29

### Added

- Decorated `kccUserData` with `userStatus` to pass data found at `/user-status` to the backend natively

## [2.3.1] - 2024-08-16

### Fixed

- Fixed `eagerRefreshTime` calculations

## [2.3.0] - 2024-08-15

### Added

- Added `eagerRefreshTime` enabling earlier access token refreshes prior to expiration

## [2.2.1] - 2024-07-26

### Fixed

- Cookie prefix typo provided false sense of security. Due to desire for subdomain-sharable configuration, moved to using `__SECURE-` prefix

## [2.2.0] - 2024-07-22

### Added

- Allows developers to decorate the `/user-status` endpoint and ultimately pass data to their frontend using the `decorateUserStatus` config

## [2.1.1] - 2024-07-16

### Fixed

- In dev mode when `localhost` is accessed, origin checks are bypassed which will result in the server crashing if the origin header is not sent

## [2.1.0] - 2024-06-03

### Added

- Added `wildcardCookieBaseDomain` to allow keycloak connector to share cookies with other subdomains off a shared base domain

## [2.0.0] - 2024-05-19

### Removed

- Requirement for `sid` claim

## [1.5.2] - 2024-05-19

### Removed

- Requirement for `auth_time` claim

## [1.5.0] - 2024-05-19

### Added

- Added option to verify audience claim instead of azp if it exists and matches what we expect

## [1.4.0] - 2024-04-30

### Added

- `req.kccBypass` to allow for upstream middleware packages to skip keycloak connector for the specific request

## [1.3.0] - 2024-04-29

### Added

- `genericAuthExpress` / `genericAuthFastify` to allow for simple authentication injections by developers (without having to build out an entire plugin)

## [1.2.3] - 2024-02-08

### Added

- `readOnlyServer`/`validateAccessOnly` to force a server to not attempt to refresh an invalid access token
- ~~Added option to override the authorization endpoint origin returned from the keycloak instance~~

## [1.1.2] - 2023-12-24

### Fixed

- Fixed logouts were prompting uses at keycloak still

## [1.1.1] - 2023-12-23

### Fixed

- Added plugin decorators to allow plugins to add properties to the request object

## [1.1.0] - 2023-12-23

### Added

- Added plugin decorators to allow plugins to add properties to the request object

### Fixed

- Cache provider unnecessarily re-attempting cache miss callback when no data was returned
- Resolved lock not getting released before attempting to gain another one

## [1.0.12] - 2023-12-19

### Fixed

- Login/logout html pages now show correct serve origin
- Non-localhost usage breaking after auth redirect from Keycloak

## [1.0.5] - 2023-12-04

### Fixed

- Applied fix with `postinstall` preventing use in other libraries

## [1.0.0] - 2023-12-03

### Added

- First major release ready for publishing<|MERGE_RESOLUTION|>--- conflicted
+++ resolved
@@ -8,9 +8,8 @@
 ## [Unreleased]
 
 - None
-
-<<<<<<< HEAD
-## [2.6.3] - 2025-04-07
+- 
+## [3.0.0] - 2025-04-17
 
 ### Fixed
 
@@ -19,13 +18,12 @@
 
 ### Deprecated
 - `redirect_uris` and `post_logout_redirect_uris` for `redirectUris` and `postLogoutRedirectUris`
-=======
+
 ## [2.6.3] - 2025-02-25
 
 ### Fixed
 
 - Fixed silent listener message passing to handle unsanitized input. Now base64 encodes the event data to ensure message is wrapped properly.
->>>>>>> 08d502f0
 
 ## [2.6.0] - 2024-12-26
 
